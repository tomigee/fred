#!/usr/bin/env python
"""
Author: Zach Williams, <hey AT zachwill DOT com>

This is free and unencumbered software released into the public domain.

Anyone is free to copy, modify, publish, use, compile, sell, or
distribute this software, either in source code form or as a compiled
binary, for any purpose, commercial or non-commercial, and by any
means.

In jurisdictions that recognize copyright laws, the author or authors
of this software dedicate any and all copyright interest in the
software to the public domain. We make this dedication for the benefit
of the public at large and to the detriment of our heirs and
successors. We intend this dedication to be an overt act of
relinquishment in perpetuity of all present and future rights to this
software under copyright law.

THE SOFTWARE IS PROVIDED "AS IS", WITHOUT WARRANTY OF ANY KIND,
EXPRESS OR IMPLIED, INCLUDING BUT NOT LIMITED TO THE WARRANTIES OF
MERCHANTABILITY, FITNESS FOR A PARTICULAR PURPOSE AND NONINFRINGEMENT.
IN NO EVENT SHALL THE AUTHORS BE LIABLE FOR ANY CLAIM, DAMAGES OR
OTHER LIABILITY, WHETHER IN AN ACTION OF CONTRACT, TORT OR OTHERWISE,
ARISING FROM, OUT OF OR IN CONNECTION WITH THE SOFTWARE OR THE USE OR
OTHER DEALINGS IN THE SOFTWARE.

For more information, please refer to <http://unlicense.org/>
"""

try:
    from setuptools import setup
except ImportError:
    from distutils.core import setup

long_description = """
Fred
====

Python wrapper of the St. Louis Federal Reserve Bank's [FRED API web
service](http://api.stlouisfed.org/docs/fred/) for retrieving economic data.

FRED API Documentation:
[http://api.stlouisfed.org/docs/fred/](http://api.stlouisfed.org/docs/fred/)

Sign up for a FRED API key:
[http://api.stlouisfed.org/api_key.html](http://api.stlouisfed.org/api_key.html)
"""

setup(
    name="fred",
    version="2.1",
    description="St. Louis Federal Reserve FRED API",
    long_description=long_description,
    keywords="fred, fred api, federal reserve, st. louis fed",
    author="Zach Williams",
    author_email="hey@zachwill.com",
    url="https://github.com/zachwill/fred",
    license="MIT",
<<<<<<< HEAD
    packages=[
        "fred"
    ],
    install_requires=[
        "relaxml",
        "requests",
        "simplejson"
=======
    packages=["fred"],
    install_requires=[
        'relaxml',
        'requests',
>>>>>>> 7ab25007
    ],
    classifiers=[
        'Development Status :: 5 - Production/Stable',
        'Intended Audience :: Developers',
        'Natural Language :: English',
        'Operating System :: OS Independent',
        'Programming Language :: Python :: 2',
        'Topic :: Internet',
        'Topic :: Internet :: WWW/HTTP',
    ],
<<<<<<< HEAD
    test_suite="test.py",
    tests_require=[
        "mock"
    ]
=======
    test_suite="test",
    tests_require=["mock"]
>>>>>>> 7ab25007
)<|MERGE_RESOLUTION|>--- conflicted
+++ resolved
@@ -57,20 +57,12 @@
     author_email="hey@zachwill.com",
     url="https://github.com/zachwill/fred",
     license="MIT",
-<<<<<<< HEAD
     packages=[
         "fred"
     ],
     install_requires=[
-        "relaxml",
-        "requests",
-        "simplejson"
-=======
-    packages=["fred"],
-    install_requires=[
         'relaxml',
         'requests',
->>>>>>> 7ab25007
     ],
     classifiers=[
         'Development Status :: 5 - Production/Stable',
@@ -81,13 +73,8 @@
         'Topic :: Internet',
         'Topic :: Internet :: WWW/HTTP',
     ],
-<<<<<<< HEAD
     test_suite="test.py",
     tests_require=[
         "mock"
     ]
-=======
-    test_suite="test",
-    tests_require=["mock"]
->>>>>>> 7ab25007
 )